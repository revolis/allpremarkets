# Crypto Premarket Alert Bot

Async-first toolkit for monitoring premarket crypto venues and forwarding alerts
to Telegram.

## Quickstart

### Option A: Poetry
1. Install dependencies:
   ```bash
   poetry install
   ```
<<<<<<< HEAD
2. Try the ingest demo (requires network access):
   ```bash
   poetry run python -m ingest.demo --mexc-symbol TNSR_USDT --mexc-listings
=======
2. Run the placeholder entry point:
   ```bash
   poetry run alert-bot
>>>>>>> b526cf54
   ```

### Option B: Pip + virtual environment
1. Install dependencies:
   ```bash
   python -m venv .venv
   source .venv/bin/activate
   pip install -r requirements.txt
   ```
<<<<<<< HEAD
2. Install the package in editable mode and run the ingest demo via Python:
   ```bash
   pip install -e .
   python -m ingest.demo --mexc-symbol TNSR_USDT --mexc-listings
   ```

To capture Whales Market data you must install the optional Playwright extras:

```bash
poetry run playwright install chromium
```

or with pip environments:

```bash
playwright install chromium
```

Then run the demo with Whales Market capture enabled:

```bash
python -m ingest.demo --whales --whales-tokens TNSR
```

### Running unit tests

The repository ships with lightweight unit tests that validate the ingest
normalisation logic **and** the spread engine math/debounce rules. After
installing dependencies you can execute:

```bash
pytest
```

=======
2. Run the placeholder entry point:
   ```bash
   python -m common.logging
   ```

>>>>>>> b526cf54
Configuration lives in `config.yaml`. Secrets such as the Telegram token should
reside in a local `.env` (see `.env.example`).<|MERGE_RESOLUTION|>--- conflicted
+++ resolved
@@ -10,15 +10,9 @@
    ```bash
    poetry install
    ```
-<<<<<<< HEAD
-2. Try the ingest demo (requires network access):
-   ```bash
-   poetry run python -m ingest.demo --mexc-symbol TNSR_USDT --mexc-listings
-=======
 2. Run the placeholder entry point:
    ```bash
    poetry run alert-bot
->>>>>>> b526cf54
    ```
 
 ### Option B: Pip + virtual environment
@@ -28,47 +22,10 @@
    source .venv/bin/activate
    pip install -r requirements.txt
    ```
-<<<<<<< HEAD
-2. Install the package in editable mode and run the ingest demo via Python:
-   ```bash
-   pip install -e .
-   python -m ingest.demo --mexc-symbol TNSR_USDT --mexc-listings
-   ```
-
-To capture Whales Market data you must install the optional Playwright extras:
-
-```bash
-poetry run playwright install chromium
-```
-
-or with pip environments:
-
-```bash
-playwright install chromium
-```
-
-Then run the demo with Whales Market capture enabled:
-
-```bash
-python -m ingest.demo --whales --whales-tokens TNSR
-```
-
-### Running unit tests
-
-The repository ships with lightweight unit tests that validate the ingest
-normalisation logic **and** the spread engine math/debounce rules. After
-installing dependencies you can execute:
-
-```bash
-pytest
-```
-
-=======
 2. Run the placeholder entry point:
    ```bash
    python -m common.logging
    ```
 
->>>>>>> b526cf54
 Configuration lives in `config.yaml`. Secrets such as the Telegram token should
 reside in a local `.env` (see `.env.example`).